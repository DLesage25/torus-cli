--- conflicted
+++ resolved
@@ -93,17 +93,13 @@
   return input.length < 8 ? error : true;
 };
 
-<<<<<<< HEAD
-validate.id = function(input) {
+validate.id = function (input) {
   var error = 'Please enter a valid 24 character ID';
   var matches = validator.matches(input, /^[a-zA-Z0-9\\_\\-]+$/);
   return input.length !== 24 || !matches? error : true;
 };
 
-validate.code = function(input) {
-=======
 validate.code = function (input) {
->>>>>>> 781d1fca
   var error = 'Verification code must be exactly 9 characters';
   var trimmed = input.replace(/\s/g, '');
   return trimmed.length !== 9 ? error : true;
