// Package api provides the daemon API.
package api

import (
	"context"
	"encoding/json"
	"net"
	"net/http"
	"net/url"

	"github.com/donovanhide/eventsource"
	"github.com/satori/go.uuid"

	"github.com/manifoldco/torus-cli/config"
	"github.com/manifoldco/torus-cli/registry"
)

const daemonAPIVersion = "v1"

type blacklisted struct{}

// Client exposes the daemon API.
type Client struct {
<<<<<<< HEAD
	registry.Client

	// Endpoints with daemon specific overrides
	Users      *UsersClient
	Machines   *MachinesClient
	KeyPairs   *KeyPairsClient
	OrgInvites *OrgInvitesClient
	Version    *VersionClient

	// Daemon only endpoints
	Session     *SessionClient
	Credentials *CredentialsClient // this replaces the registry endpoint
	Worklog     *WorklogClient

	// Cryptography related registry endpoints that should be accessed
	// via the daemon.
	Tokens          blacklisted
	Keyring         blacklisted
	KeyringMember   blacklisted
	Claims          blacklisted
	ClaimTree       blacklisted
	CredentialGraph blacklisted
=======
	client *http.Client

	Orgs         *OrgsClient
	Users        *UsersClient
	Machines     *MachinesClient
	Profiles     *ProfilesClient
	Teams        *TeamsClient
	Memberships  *MembershipsClient
	Invites      *InvitesClient
	Keypairs     *KeypairsClient
	Session      *SessionClient
	Services     *ServicesClient
	Policies     *PoliciesClient
	Environments *EnvironmentsClient
	Projects     *ProjectsClient
	Credentials  *CredentialsClient
	Worklog      *WorklogClient
	Version      *VersionClient
	Updates      *UpdatesClient
>>>>>>> 298424d2
}

// NewClient returns a new Client.
func NewClient(cfg *config.Config) *Client {
	rt := &apiRoundTripper{
		DefaultRequestDoer: registry.DefaultRequestDoer{
			Client: &http.Client{
				Transport: &http.Transport{
					Dial: func(network, address string) (net.Conn, error) {
						return net.Dial("unix", cfg.SocketPath)
					},
				},
			},

			Host: "http://localhost",
		},
	}

<<<<<<< HEAD
	c := &Client{Client: *registry.NewClientWithRoundTripper(rt)}

	c.Users = newUsersClient(c.Client.Users, rt)
	c.Machines = newMachinesClient(c.Client.Machines, rt)
	c.KeyPairs = newKeyPairsClient(c.Client.KeyPairs, rt)
	c.OrgInvites = newOrgInvitesClient(c.Client.OrgInvites, rt)
	c.Version = newVersionClient(c.Client.Version, rt)

	c.Session = &SessionClient{client: rt}
	c.Credentials = &CredentialsClient{client: rt}
	c.Worklog = &WorklogClient{client: rt}
=======
	c.Orgs = &OrgsClient{client: c}
	c.Users = &UsersClient{client: c}
	c.Machines = &MachinesClient{client: c}
	c.Profiles = &ProfilesClient{client: c}
	c.Teams = &TeamsClient{client: c}
	c.Memberships = &MembershipsClient{client: c}
	c.Invites = &InvitesClient{client: c}
	c.Keypairs = &KeypairsClient{client: c}
	c.Session = &SessionClient{client: c}
	c.Projects = &ProjectsClient{client: c}
	c.Services = &ServicesClient{client: c}
	c.Environments = &EnvironmentsClient{client: c}
	c.Credentials = &CredentialsClient{client: c}
	c.Policies = &PoliciesClient{client: c}
	c.Worklog = &WorklogClient{client: c}
	c.Version = &VersionClient{client: c}
	c.Updates = &UpdatesClient{client: c}
>>>>>>> 298424d2

	return c
}

type apiRoundTripper struct {
	registry.DefaultRequestDoer
}

// NewDaemonRequest constructs a new http.Request, with a body containing the json
// representation of body, if provided. Daemon requests are handled directly
// by the torus daemon.
func (rt *apiRoundTripper) NewDaemonRequest(method, path string,
	query *url.Values, body interface{}) (*http.Request, string, error) {

	return rt.newRequest(method, daemonAPIVersion, path, query, body)
}

func (rt *apiRoundTripper) NewRequest(method string, path string,
	query *url.Values, body interface{}) (*http.Request, error) {

	req, _, err := rt.newRequest(method, "proxy", path, query, body)
	return req, err
}

// newRequest augments the default to set a unique request id
func (rt *apiRoundTripper) newRequest(method, prefix, path string,
	query *url.Values, body interface{}) (*http.Request, string, error) {

	requestID := uuid.NewV4().String()

	prefixed := "/" + prefix + path
	req, err := rt.DefaultRequestDoer.NewRequest(method, prefixed, query, body)
	if err != nil {
		return nil, requestID, err
	}

	req.Header.Set("X-Request-ID", requestID)

	return req, requestID, nil
}

// DoWithProgress executes the HTTP request like Do, in addition to
// connecting the provided ProgressFunc to any server-sent event progress
// messages.
func (rt *apiRoundTripper) DoWithProgress(ctx context.Context, r *http.Request, v interface{}, reqID string, progress ProgressFunc) (*http.Response, error) {
	done := make(chan bool)
	req, _, err := rt.newRequest("GET", daemonAPIVersion, "/observe", nil, nil)
	if err != nil {
		return nil, err
	}
	stream, err := eventsource.SubscribeWith("", rt.Client, req)
	if err != nil {
		return nil, err
	}

	go func() {
		for {
			select {
			case <-done:
				return
			case ev := <-stream.Events:
				data := ev.Data()
				raw := []byte(data)

				event := Event{}
				event.MessageType = "message"
				err = json.Unmarshal(raw, &event)
				if err != nil {
					progress(nil, err)
					go func() {
						<-done
					}()
					return
				}
				if event.ID == reqID {
					progress(&event, nil)
				}
			case err := <-stream.Errors:
				progress(nil, err)
			}
		}
	}()

	defer func() { done <- true }()

	return rt.Do(ctx, r, v)
}

func (rt *apiRoundTripper) RoundTrip(ctx context.Context, method, path string, query *url.Values, body, response interface{}) error {
	req, err := rt.NewRequest(method, path, query, body)
	if err != nil {
		return err
	}

	_, err = rt.Do(ctx, req, response)
	return err
}

func (rt *apiRoundTripper) DaemonRoundTrip(ctx context.Context, method, path string, query *url.Values, body, response interface{}, progress ProgressFunc) error {
	req, reqID, err := rt.NewDaemonRequest(method, path, query, body)
	if err != nil {
		return err
	}

	if progress == nil {
		_, err = rt.Do(ctx, req, response)
	} else {
		_, err = rt.DoWithProgress(ctx, req, response, reqID, progress)
	}

	return err
}<|MERGE_RESOLUTION|>--- conflicted
+++ resolved
@@ -21,7 +21,6 @@
 
 // Client exposes the daemon API.
 type Client struct {
-<<<<<<< HEAD
 	registry.Client
 
 	// Endpoints with daemon specific overrides
@@ -35,6 +34,7 @@
 	Session     *SessionClient
 	Credentials *CredentialsClient // this replaces the registry endpoint
 	Worklog     *WorklogClient
+	Updates     *UpdatesClient
 
 	// Cryptography related registry endpoints that should be accessed
 	// via the daemon.
@@ -44,27 +44,6 @@
 	Claims          blacklisted
 	ClaimTree       blacklisted
 	CredentialGraph blacklisted
-=======
-	client *http.Client
-
-	Orgs         *OrgsClient
-	Users        *UsersClient
-	Machines     *MachinesClient
-	Profiles     *ProfilesClient
-	Teams        *TeamsClient
-	Memberships  *MembershipsClient
-	Invites      *InvitesClient
-	Keypairs     *KeypairsClient
-	Session      *SessionClient
-	Services     *ServicesClient
-	Policies     *PoliciesClient
-	Environments *EnvironmentsClient
-	Projects     *ProjectsClient
-	Credentials  *CredentialsClient
-	Worklog      *WorklogClient
-	Version      *VersionClient
-	Updates      *UpdatesClient
->>>>>>> 298424d2
 }
 
 // NewClient returns a new Client.
@@ -83,7 +62,6 @@
 		},
 	}
 
-<<<<<<< HEAD
 	c := &Client{Client: *registry.NewClientWithRoundTripper(rt)}
 
 	c.Users = newUsersClient(c.Client.Users, rt)
@@ -95,25 +73,7 @@
 	c.Session = &SessionClient{client: rt}
 	c.Credentials = &CredentialsClient{client: rt}
 	c.Worklog = &WorklogClient{client: rt}
-=======
-	c.Orgs = &OrgsClient{client: c}
-	c.Users = &UsersClient{client: c}
-	c.Machines = &MachinesClient{client: c}
-	c.Profiles = &ProfilesClient{client: c}
-	c.Teams = &TeamsClient{client: c}
-	c.Memberships = &MembershipsClient{client: c}
-	c.Invites = &InvitesClient{client: c}
-	c.Keypairs = &KeypairsClient{client: c}
-	c.Session = &SessionClient{client: c}
-	c.Projects = &ProjectsClient{client: c}
-	c.Services = &ServicesClient{client: c}
-	c.Environments = &EnvironmentsClient{client: c}
-	c.Credentials = &CredentialsClient{client: c}
-	c.Policies = &PoliciesClient{client: c}
-	c.Worklog = &WorklogClient{client: c}
-	c.Version = &VersionClient{client: c}
-	c.Updates = &UpdatesClient{client: c}
->>>>>>> 298424d2
+	c.Updates = &UpdatesClient{client: rt}
 
 	return c
 }
